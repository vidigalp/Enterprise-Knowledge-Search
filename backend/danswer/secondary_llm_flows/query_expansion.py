from collections.abc import Callable
from typing import cast

from danswer.chat.chat_utils import combine_message_chain
from danswer.db.models import ChatMessage
from danswer.llm.exceptions import GenAIDisabledException
from danswer.llm.factory import get_default_llm
from danswer.llm.interfaces import LLM
from danswer.llm.utils import dict_based_prompt_to_langchain_prompt
from danswer.prompts.chat_prompts import HISTORY_QUERY_REPHRASE
from danswer.prompts.miscellaneous_prompts import LANGUAGE_REPHRASE_PROMPT
from danswer.utils.logger import setup_logger
from danswer.utils.text_processing import count_punctuation
from danswer.utils.threadpool_concurrency import run_functions_tuples_in_parallel

logger = setup_logger()


def llm_multilingual_query_expansion(query: str, language: str) -> str:
    def _get_rephrase_messages() -> list[dict[str, str]]:
        messages = [
            {
                "role": "user",
                "content": LANGUAGE_REPHRASE_PROMPT.format(
                    query=query, target_language=language
                ),
            },
        ]

        return messages

    try:
        llm = get_default_llm(use_fast_llm=True, timeout=5)
    except GenAIDisabledException:
        logger.warning(
            "Unable to perform multilingual query expansion, Gen AI disabled"
        )
        return query

    messages = _get_rephrase_messages()
    filled_llm_prompt = dict_based_prompt_to_langchain_prompt(messages)
    model_output = llm.invoke(filled_llm_prompt)
    logger.debug(model_output)

    return model_output


def multilingual_query_expansion(
    query: str,
    expansion_languages: str,
    use_threads: bool = True,
) -> list[str]:
    languages = expansion_languages.split(",")
    languages = [language.strip() for language in languages]
    if use_threads:
        functions_with_args: list[tuple[Callable, tuple]] = [
            (llm_multilingual_query_expansion, (query, language))
            for language in languages
        ]

        query_rephrases = run_functions_tuples_in_parallel(functions_with_args)
        return query_rephrases

    else:
        query_rephrases = [
            llm_multilingual_query_expansion(query, language) for language in languages
        ]
        return query_rephrases


def history_based_query_rephrase(
    query_message: ChatMessage,
    history: list[ChatMessage],
    llm: LLM | None = None,
    size_heuristic: int = 200,
    punctuation_heuristic: int = 10,
    skip_first_rephrase: bool = False,
) -> str:
    def _get_history_rephrase_messages(
        question: str,
        history_str: str,
    ) -> list[dict[str, str]]:
        messages = [
            {
                "role": "user",
                "content": HISTORY_QUERY_REPHRASE.format(
                    question=question, chat_history=history_str
                ),
            },
        ]

        return messages

    user_query = cast(str, query_message.message)

    if not user_query:
        raise ValueError("Can't rephrase/search an empty query")

    if llm is None:
        try:
            llm = get_default_llm()
        except GenAIDisabledException:
            # If Generative AI is turned off, just return the original query
            return user_query

    # For some use cases, the first query should be untouched. Later queries must be rephrased
    # due to needing context but the first query has no context.
    if skip_first_rephrase and not history:
        return user_query

    # If it's a very large query, assume it's a copy paste which we may want to find exactly
    # or at least very closely, so don't rephrase it
    if len(user_query) >= size_heuristic:
        return user_query

    # If there is an unusually high number of punctuations, it's probably not natural language
    # so don't rephrase it
    if count_punctuation(user_query) >= punctuation_heuristic:
        return user_query

    history_str = combine_message_chain(history)

<<<<<<< HEAD
    prompt_msgs = _get_history_rephrase_messages(
=======
    prompt_msgs = get_contextual_rephrase_messages(
        question=user_query, history_str=history_str
    )

    filled_llm_prompt = dict_based_prompt_to_langchain_prompt(prompt_msgs)
    rephrased_query = llm.invoke(filled_llm_prompt)

    logger.debug(f"Rephrased combined query: {rephrased_query}")

    return rephrased_query


def thread_based_query_rephrase(
    user_query: str,
    history_str: str,
    llm: LLM | None = None,
    size_heuristic: int = 200,
    punctuation_heuristic: int = 10,
) -> str:
    if not history_str:
        return user_query

    if len(user_query) >= size_heuristic:
        return user_query

    if count_punctuation(user_query) >= punctuation_heuristic:
        return user_query

    if llm is None:
        try:
            llm = get_default_llm()
        except GenAIDisabledException:
            # If Generative AI is turned off, just return the original query
            return user_query

    prompt_msgs = get_contextual_rephrase_messages(
>>>>>>> 6b6b3daa
        question=user_query, history_str=history_str
    )

    filled_llm_prompt = dict_based_prompt_to_langchain_prompt(prompt_msgs)
    rephrased_query = llm.invoke(filled_llm_prompt)

    logger.debug(f"Rephrased combined query: {rephrased_query}")

    return rephrased_query<|MERGE_RESOLUTION|>--- conflicted
+++ resolved
@@ -120,9 +120,6 @@
 
     history_str = combine_message_chain(history)
 
-<<<<<<< HEAD
-    prompt_msgs = _get_history_rephrase_messages(
-=======
     prompt_msgs = get_contextual_rephrase_messages(
         question=user_query, history_str=history_str
     )
@@ -159,7 +156,6 @@
             return user_query
 
     prompt_msgs = get_contextual_rephrase_messages(
->>>>>>> 6b6b3daa
         question=user_query, history_str=history_str
     )
 
