# Currently in the UI, each Persona only has one prompt, which is why there are 3 very similar personas defined below.

personas:
  # This id field can be left blank for other default personas, however an id 0 persona must exist
  # this is for DanswerBot to use when tagged in a non-configured channel
  # Careful setting specific IDs, this won't autoincrement the next ID value for postgres
  - id: 0
    name: "Default"
    description: >
      Default Danswer Question Answering functionality.
    # Default Prompt objects attached to the persona, see prompts.yaml
    prompts:
      - "Answer-Question"
    # Default number of chunks to include as context, set to 0 to disable retrieval
    # Remove the field to set to the system default number of chunks/tokens to pass to Gen AI
    # If selecting documents, user can bypass this up until NUM_DOCUMENT_TOKENS_FED_TO_GENERATIVE_MODEL
    # Each chunk is 512 tokens long
    num_chunks: 5
    # Enable/Disable usage of the LLM chunk filter feature whereby each chunk is passed to the LLM to determine
    # if the chunk is useful or not towards the latest user query
    # This feature can be overriden for all personas via DISABLE_LLM_CHUNK_FILTER env variable
    llm_relevance_filter: true
    # Enable/Disable usage of the LLM to extract query time filters including source type and time range filters
    llm_filter_extraction: true
    # Decay documents priority as they age, options are:
    # - favor_recent (2x base by default, configurable)
    # - base_decay
    # - no_decay
    # - auto (model chooses between favor_recent and base_decay based on user query)
    recency_bias: "auto"
    # Default Document Sets for this persona, specified as a list of names here.
    # If the document set by the name exists, it will be attached to the persona
    # If the document set by the name does not exist, it will be created as an empty document set with no connectors
    # The admin can then use the UI to add new connectors to the document set
    # Example:
    # document_sets:
    #   - "HR Resources"
    #   - "Engineer Onboarding"
    #   - "Benefits"
    document_sets: []


  - name: "Summarize"
    description: >
      A less creative assistant which summarizes relevant documents but does not try to
      extrapolate any answers for you.
    prompts:
      - "Summarize"
    num_chunks: 5
    llm_relevance_filter: true
    llm_filter_extraction: true
    recency_bias: "auto"
    document_sets: []


  - name: "Paraphrase"
    description: >
      The least creative default assistant that only provides quotes from the documents.
    prompts:
      - "Paraphrase"
    num_chunks: 5
    llm_relevance_filter: true
    llm_filter_extraction: true
    recency_bias: "auto"
<<<<<<< HEAD
    document_sets: []
    datetime_aware: true

  - name: Test
    description: >
      Test
    prompts:
      - "Answer-Question"
    num_chunks: 5
    llm_relevance_filter: true
    llm_filter_extraction: true
    recency_bias: "auto"
    document_sets: ["KB Articles"]
    datetime_aware: true

  #- name: "Mr. Anderson (I'm doing my best and most likely failing at mimicking Mr. Ian Anderson, grounded in KB Articles)"
  #  description: >
  #    My name is Mr. Anderson. I'm doing my best and most likely failing at mimicking Mr. Ian Anderson, grounded in KB Articles
  #  prompts:
  #    - "Answer-Question"
  #  num_chunks: 5
  #  llm_relevance_filter: true
  #  llm_filter_extraction: true
  #  recency_bias: "auto"
  #  document_sets: ["KB Articles"]
  #  datetime_aware: true
=======
    document_sets: []
>>>>>>> 615bb7b0
<|MERGE_RESOLUTION|>--- conflicted
+++ resolved
@@ -62,33 +62,4 @@
     llm_relevance_filter: true
     llm_filter_extraction: true
     recency_bias: "auto"
-<<<<<<< HEAD
-    document_sets: []
-    datetime_aware: true
-
-  - name: Test
-    description: >
-      Test
-    prompts:
-      - "Answer-Question"
-    num_chunks: 5
-    llm_relevance_filter: true
-    llm_filter_extraction: true
-    recency_bias: "auto"
-    document_sets: ["KB Articles"]
-    datetime_aware: true
-
-  #- name: "Mr. Anderson (I'm doing my best and most likely failing at mimicking Mr. Ian Anderson, grounded in KB Articles)"
-  #  description: >
-  #    My name is Mr. Anderson. I'm doing my best and most likely failing at mimicking Mr. Ian Anderson, grounded in KB Articles
-  #  prompts:
-  #    - "Answer-Question"
-  #  num_chunks: 5
-  #  llm_relevance_filter: true
-  #  llm_filter_extraction: true
-  #  recency_bias: "auto"
-  #  document_sets: ["KB Articles"]
-  #  datetime_aware: true
-=======
-    document_sets: []
->>>>>>> 615bb7b0
+    document_sets: []