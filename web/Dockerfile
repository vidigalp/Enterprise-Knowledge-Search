FROM node:20-alpine AS base

<<<<<<< HEAD
# Default Hagen_VERSION, typically overriden during builds by GitHub Actions.
ARG Hagen_VERSION=0.2-dev
ENV Hagen_VERSION=${Hagen_VERSION}
RUN echo "Hagen_VERSION: ${Hagen_VERSION}"
=======
# Default DANSWER_VERSION, typically overriden during builds by GitHub Actions.
ARG DANSWER_VERSION=0.3-dev
ENV DANSWER_VERSION=${DANSWER_VERSION}
RUN echo "DANSWER_VERSION: ${DANSWER_VERSION}"
>>>>>>> 615bb7b0

# Step 1. Install dependencies only when needed
FROM base AS deps
# Check https://github.com/nodejs/docker-node/tree/b4117f9333da4138b03a546ec926ef50a31506c3#nodealpine to understand why libc6-compat might be needed.
RUN apk add --no-cache libc6-compat
WORKDIR /app

# Install dependencies based on the preferred package manager
COPY package.json yarn.lock* package-lock.json* pnpm-lock.yaml* ./
RUN \
  if [ -f yarn.lock ]; then yarn --frozen-lockfile; \
  elif [ -f package-lock.json ]; then npm ci; \
  elif [ -f pnpm-lock.yaml ]; then yarn global add pnpm && pnpm i --frozen-lockfile; \
  else echo "Lockfile not found." && exit 1; \
  fi

# Step 2. Rebuild the source code only when needed
FROM base AS builder
WORKDIR /app
COPY --from=deps /app/node_modules ./node_modules
COPY . .

# Disable automatic telemetry collection
ENV NEXT_TELEMETRY_DISABLED 1

# Environment variables must be present at build time
# https://github.com/vercel/next.js/discussions/14030
# NOTE: if you add something here, make sure to add it to the runner as well
ARG NEXT_PUBLIC_DISABLE_STREAMING
ENV NEXT_PUBLIC_DISABLE_STREAMING=${NEXT_PUBLIC_DISABLE_STREAMING}

RUN npm run build

# Step 3. Production image, copy all the files and run next
FROM base AS runner
WORKDIR /app

# Remove global node modules, since they are not needed by the actual app
# (all dependencies are copied over into the `/app` dir itself). These
# global modules may be outdated and trigger security scans.
RUN rm -rf /usr/local/lib/node_modules

# Not needed, set by compose 
# ENV NODE_ENV production  

# Disable automatic telemetry collection
ENV NEXT_TELEMETRY_DISABLED 1

# Don't run production as root
RUN addgroup --system --gid 1001 nodejs
RUN adduser --system --uid 1001 nextjs
USER nextjs

# Add back in if we add anything to `public`
COPY --from=builder /app/public ./public

# Automatically leverage output traces to reduce image size
# https://nextjs.org/docs/advanced-features/output-file-tracing
COPY --from=builder --chown=nextjs:nodejs /app/.next/standalone ./
COPY --from=builder --chown=nextjs:nodejs /app/.next/static ./.next/static

# Environment variables must be redefined at run time
# NOTE: if you add something here, make sure to add it to the builder as well
ARG NEXT_PUBLIC_DISABLE_STREAMING
ENV NEXT_PUBLIC_DISABLE_STREAMING=${NEXT_PUBLIC_DISABLE_STREAMING}

# Note: Don't expose ports here, Compose will handle that for us if necessary. 
# If you want to run this without compose, specify the ports to 
# expose via cli

CMD ["node", "server.js"]<|MERGE_RESOLUTION|>--- conflicted
+++ resolved
@@ -1,16 +1,9 @@
 FROM node:20-alpine AS base
 
-<<<<<<< HEAD
-# Default Hagen_VERSION, typically overriden during builds by GitHub Actions.
-ARG Hagen_VERSION=0.2-dev
-ENV Hagen_VERSION=${Hagen_VERSION}
-RUN echo "Hagen_VERSION: ${Hagen_VERSION}"
-=======
 # Default DANSWER_VERSION, typically overriden during builds by GitHub Actions.
 ARG DANSWER_VERSION=0.3-dev
 ENV DANSWER_VERSION=${DANSWER_VERSION}
 RUN echo "DANSWER_VERSION: ${DANSWER_VERSION}"
->>>>>>> 615bb7b0
 
 # Step 1. Install dependencies only when needed
 FROM base AS deps
