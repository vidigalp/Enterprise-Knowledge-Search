--- conflicted
+++ resolved
@@ -15,27 +15,16 @@
 import { ReIndexButton } from "./ReIndexButton";
 import { isCurrentlyDeleting } from "@/lib/documentDeletion";
 import { ValidSources } from "@/lib/types";
-<<<<<<< HEAD
-=======
 import useSWR from "swr";
 import { errorHandlingFetcher } from "@/lib/fetcher";
 import { ThreeDotsLoader } from "@/components/Loading";
 import { buildCCPairInfoUrl } from "./lib";
->>>>>>> 615bb7b0
 
 // since the uploaded files are cleaned up after some period of time
 // re-indexing will not work for the file connector. Also, it would not
 // make sense to re-index, since the files will not have changed.
 const CONNECTOR_TYPES_THAT_CANT_REINDEX: ValidSources[] = ["file"];
 
-<<<<<<< HEAD
-export default async function Page({
-  params,
-}: {
-  params: { ccPairId: string };
-}) {
-  const ccPairId = parseInt(params.ccPairId);
-=======
 function Main({ ccPairId }: { ccPairId: number }) {
   const {
     data: ccPair,
@@ -46,26 +35,14 @@
     errorHandlingFetcher
   );
 
-  if (isLoading) {
-    return <ThreeDotsLoader />;
-  }
->>>>>>> 615bb7b0
-
   const ccPairResponse = await getCCPairSS(ccPairId);
   if (!ccPairResponse.ok) {
     const errorMsg = await getErrorMsg(ccPairResponse);
     return (
-<<<<<<< HEAD
-      <div className="mx-auto container">
-        <BackButton />
-        <ErrorCallout errorTitle={errorMsg} />
-      </div>
-=======
       <ErrorCallout
         errorTitle={`Failed to fetch info on Connector with ID ${ccPairId}`}
         errorMsg={error?.info?.detail || error.toString()}
       />
->>>>>>> 615bb7b0
     );
   }
 
@@ -85,10 +62,49 @@
 
   return (
     <>
-      <SSRAutoRefresh />
-      <div className="mx-auto container">
-        <div className="mb-4">
-          <HealthCheckBanner />
+      <BackButton />
+      <div className="pb-1 flex mt-1">
+        <h1 className="text-3xl text-emphasis font-bold">{ccPair.name}</h1>
+
+        <div className="ml-auto">
+          <ModifyStatusButtonCluster ccPair={ccPair} />
+        </div>
+      </div>
+
+      <CCPairStatus
+        status={lastIndexAttempt?.status || "not_started"}
+        disabled={ccPair.connector.disabled}
+        isDeleting={isDeleting}
+      />
+
+      <div className="text-sm mt-1">
+        Total Documents Indexed:{" "}
+        <b className="text-emphasis">{totalDocsIndexed}</b>
+      </div>
+
+      <Divider />
+
+      <ConfigDisplay
+        connectorSpecificConfig={ccPair.connector.connector_specific_config}
+        sourceType={ccPair.connector.source}
+      />
+      {/* NOTE: no divider / title here for `ConfigDisplay` since it is optional and we need
+        to render these conditionally.*/}
+
+      <div className="mt-6">
+        <div className="flex">
+          <Title>Indexing Attempts</Title>
+
+          {!CONNECTOR_TYPES_THAT_CANT_REINDEX.includes(
+            ccPair.connector.source
+          ) && (
+            <ReIndexButton
+              ccPairId={ccPair.id}
+              connectorId={ccPair.connector.id}
+              credentialId={ccPair.credential.id}
+              isDisabled={ccPair.connector.disabled}
+            />
+          )}
         </div>
 
         <BackButton />
@@ -120,7 +136,6 @@
         {/* NOTE: no divider / title here for `ConfigDisplay` since it is optional and we need
         to render these conditionally.*/}
 
-<<<<<<< HEAD
         <div className="mt-6">
           <div className="flex">
             <Title>Indexing Attempts</Title>
@@ -135,23 +150,6 @@
               />
             )}
           </div>
-=======
-      <div className="mt-6">
-        <div className="flex">
-          <Title>Indexing Attempts</Title>
-
-          {!CONNECTOR_TYPES_THAT_CANT_REINDEX.includes(
-            ccPair.connector.source
-          ) && (
-            <ReIndexButton
-              ccPairId={ccPair.id}
-              connectorId={ccPair.connector.id}
-              credentialId={ccPair.credential.id}
-              isDisabled={ccPair.connector.disabled}
-            />
-          )}
-        </div>
->>>>>>> 615bb7b0
 
           <IndexingAttemptsTable ccPair={ccPair} />
         </div>
