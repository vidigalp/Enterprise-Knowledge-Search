--- conflicted
+++ resolved
@@ -36,12 +36,9 @@
 import { buildFilters } from "@/lib/search/utils";
 import { SelectedDocuments } from "./modifiers/SelectedDocuments";
 import { usePopup } from "@/components/admin/connectors/Popup";
-<<<<<<< HEAD
-=======
 import { ResizableSection } from "@/components/resizable/ResizableSection";
 import { DanswerInitializingLoader } from "@/components/DanswerInitializingLoader";
 import { ChatIntro } from "./ChatIntro";
->>>>>>> 615bb7b0
 
 const MAX_INPUT_HEIGHT = 200;
 
@@ -51,11 +48,8 @@
   availableSources,
   availableDocumentSets,
   availablePersonas,
-<<<<<<< HEAD
-=======
   defaultSelectedPersonaId,
   documentSidebarInitialWidth,
->>>>>>> 615bb7b0
   shouldhideBeforeScroll,
 }: {
   existingChatSessionId: number | null;
@@ -63,11 +57,8 @@
   availableSources: ValidSources[];
   availableDocumentSets: DocumentSet[];
   availablePersonas: Persona[];
-<<<<<<< HEAD
-=======
   defaultSelectedPersonaId?: number; // what persona to default to
   documentSidebarInitialWidth?: number;
->>>>>>> 615bb7b0
   shouldhideBeforeScroll?: boolean;
 }) => {
   const router = useRouter();
@@ -214,9 +205,6 @@
     }
   }, [message]);
 
-<<<<<<< HEAD
-  const onSubmit = async (messageOverride?: string) => {
-=======
   // used for resizing of the document sidebar
   const masterFlexboxRef = useRef<HTMLDivElement>(null);
   const [maxDocumentSidebarWidth, setMaxDocumentSidebarWidth] = useState<
@@ -253,7 +241,6 @@
     messageIdToResend,
     queryOverride,
   }: { messageIdToResend?: number; queryOverride?: string } = {}) => {
->>>>>>> 615bb7b0
     let currChatSessionId: number;
     let isNewSession = chatSessionId === null;
     if (isNewSession) {
@@ -444,100 +431,6 @@
         />
       )}
 
-<<<<<<< HEAD
-      <div className="w-full sm:relative">
-        <div
-          className="w-full h-screen flex flex-col overflow-y-auto relative"
-          ref={scrollableDivRef}
-        >
-          {selectedPersona && (
-            <div className="sticky top-0 left-80 z-10 w-full bg-background/90">
-              <div className="ml-2 p-1 rounded mt-2 w-fit">
-                <ChatPersonaSelector
-                  personas={availablePersonas}
-                  selectedPersonaId={selectedPersona?.id}
-                  onPersonaChange={(persona) => {
-                    if (persona) {
-                      setSelectedPersona(persona);
-                    }
-                  }}
-                />
-              </div>
-            </div>
-          )}
-
-          {messageHistory.length === 0 && !isStreaming && (
-            <div className="flex justify-center items-center h-full">
-              <div>
-                <div className="flex">
-                  <div className="mx-auto h-[80px] w-[80px]">
-                    <Image
-                      src="/logo.png"
-                      alt="Logo"
-                      width="1419"
-                      height="1520"
-                    />
-                  </div>
-                </div>
-                <div className="text-2xl font-bold text-strong p-4">
-                  What are you looking for today?
-                </div>
-              </div>
-            </div>
-          )}
-
-          <div
-            className={
-              "mt-4 pt-12 sm:pt-0 mx-8" +
-              (hasPerformedInitialScroll ? "" : " invisible")
-            }
-          >
-            {messageHistory.map((message, i) => {
-              if (message.type === "user") {
-                return (
-                  <div key={i}>
-                    <HumanMessage content={message.message} />
-                  </div>
-                );
-              } else if (message.type === "assistant") {
-                const isShowingRetrieved =
-                  (selectedMessageForDocDisplay !== null &&
-                    selectedMessageForDocDisplay === message.messageId) ||
-                  (selectedMessageForDocDisplay === -1 &&
-                    i === messageHistory.length - 1);
-                return (
-                  <div key={i}>
-                    <AIMessage
-                      messageId={message.messageId}
-                      content={message.message}
-                      query={messageHistory[i]?.query || undefined}
-                      citedDocuments={getCitedDocumentsFromMessage(message)}
-                      isComplete={
-                        i !== messageHistory.length - 1 || !isStreaming
-                      }
-                      hasDocs={
-                        (message.documents && message.documents.length > 0) ===
-                        true
-                      }
-                      handleFeedback={
-                        i === messageHistory.length - 1 && isStreaming
-                          ? undefined
-                          : (feedbackType) =>
-                              setCurrentFeedback([
-                                feedbackType,
-                                message.messageId as number,
-                              ])
-                      }
-                      isCurrentlyShowingRetrieved={isShowingRetrieved}
-                      handleShowRetrieved={(messageNumber) => {
-                        if (isShowingRetrieved) {
-                          setSelectedMessageForDocDisplay(null);
-                        } else {
-                          if (messageNumber !== null) {
-                            setSelectedMessageForDocDisplay(messageNumber);
-                          } else {
-                            setSelectedMessageForDocDisplay(-1);
-=======
       {documentSidebarInitialWidth !== undefined ? (
         <>
           <div className="w-full sm:relative">
@@ -672,121 +565,24 @@
                             <p className="text-red-700 text-sm my-auto">
                               {message.message}
                             </p>
->>>>>>> 615bb7b0
                           }
-                        }
-                      }}
-                    />
-                  </div>
-                );
-              } else {
-                return (
-                  <div key={i}>
-                    <AIMessage
-                      messageId={message.messageId}
-                      content={
-                        <p className="text-red-700 text-sm my-auto">
-                          {message.message}
-                        </p>
-                      }
-                    />
-                  </div>
-                );
-              }
-            })}
-
-            {isStreaming &&
-              messageHistory.length &&
-              messageHistory[messageHistory.length - 1].type === "user" && (
-                <div key={messageHistory.length}>
-                  <AIMessage
-                    messageId={null}
-                    content={
-                      <div className="text-sm my-auto">
-                        <ThreeDots
-                          height="30"
-                          width="50"
-                          color="#3b82f6"
-                          ariaLabel="grid-loading"
-                          radius="12.5"
-                          wrapperStyle={{}}
-                          wrapperClass=""
-                          visible={true}
                         />
                       </div>
-                    }
-                  />
-                </div>
-              )}
-
-            {/* Some padding at the bottom so the search bar has space at the bottom to not cover the last message*/}
-            <div className={`min-h-[200px] w-full`}></div>
+                    );
+                  }
+                })}
 
             <div ref={endDivRef} />
           </div>
         </div>
 
-<<<<<<< HEAD
-        <div className="absolute bottom-0 z-10 w-full bg-background border-t border-border">
-          <div className="w-full pb-4 pt-2">
-            {/* {(isStreaming || messageHistory.length > 0) && (
-              <div className="flex justify-center w-full">
-                <div className="w-[800px] flex">
-                  <div className="cursor-pointer flex w-fit p-2 rounded border border-neutral-400 text-sm hover:bg-neutral-200 ml-auto mr-4">
-                    {isStreaming ? (
-                      <div
-                        onClick={() => setIsCancelled(true)}
-                        className="flex"
-                      >
-                        <FiStopCircle className="my-auto mr-1" />
-                        <div>Stop Generating</div>
-                      </div>
-                    ) : (
-                      <div
-                        className="flex"
-                        onClick={() => {
-                          if (chatSessionId) {
-                            handleRegenerate(chatSessionId);
-                          }
-                        }}
-                      >
-                        <FiRefreshCcw className="my-auto mr-1" />
-                        <div>Regenerate</div>
-                      </div>
-                    )}
-                  </div>
-                </div>
-              </div>
-            )} */}
-
-            <div className="flex">
-              <div className="w-searchbar mx-auto px-4 pt-1 flex">
-                <div className="mr-3">
-                  <SearchTypeSelector
-                    selectedSearchType={selectedSearchType}
-                    setSelectedSearchType={setSelectedSearchType}
-                  />
-                </div>
-
-                {selectedDocuments.length > 0 ? (
-                  <SelectedDocuments selectedDocuments={selectedDocuments} />
-                ) : (
-                  <ChatFilters
-                    {...filterManager}
-                    existingSources={availableSources}
-                    availableDocumentSets={availableDocumentSets}
-                  />
-                )}
+                {/* Some padding at the bottom so the search bar has space at the bottom to not cover the last message*/}
+                <div className={`min-h-[200px] w-full`}></div>
+
+                <div ref={endDivRef} />
               </div>
             </div>
 
-            <div className="flex justify-center py-2 max-w-screen-lg mx-auto mb-2">
-              <div className="w-full shrink relative px-4 w-searchbar mx-auto">
-                <textarea
-                  ref={textareaRef}
-                  autoFocus
-                  className={`
-=======
             <div className="absolute bottom-0 z-10 w-full bg-background border-t border-border">
               <div className="w-full pb-4 pt-2">
                 <div className="flex">
@@ -811,7 +607,6 @@
                       ref={textareaRef}
                       autoFocus
                       className={`
->>>>>>> 615bb7b0
                     opacity-100
                     w-full
                     shrink
@@ -836,31 +631,6 @@
                     overscroll-contain
                     resize-none
                     `}
-<<<<<<< HEAD
-                  style={{ scrollbarWidth: "thin" }}
-                  role="textarea"
-                  aria-multiline
-                  placeholder="Ask me anything..."
-                  value={message}
-                  onChange={(e) => setMessage(e.target.value)}
-                  onKeyDown={(event) => {
-                    if (event.key === "Enter" && !event.shiftKey) {
-                      onSubmit();
-                      event.preventDefault();
-                    }
-                  }}
-                  suppressContentEditableWarning={true}
-                />
-                <div className="absolute bottom-4 right-10">
-                  <div className={"cursor-pointer"} onClick={() => onSubmit()}>
-                    <FiSend
-                      size={18}
-                      className={
-                        "text-emphasis w-9 h-9 p-2 rounded-lg " +
-                        (message ? "bg-blue-200" : "")
-                      }
-                    />
-=======
                       style={{ scrollbarWidth: "thin" }}
                       role="textarea"
                       aria-multiline
@@ -910,14 +680,11 @@
                         )}
                       </div>
                     </div>
->>>>>>> 615bb7b0
                   </div>
                 </div>
               </div>
             </div>
           </div>
-<<<<<<< HEAD
-=======
 
           <ResizableSection
             intialWidth={documentSidebarInitialWidth}
@@ -937,7 +704,6 @@
           <div className="my-auto">
             <DanswerInitializingLoader />
           </div>
->>>>>>> 615bb7b0
         </div>
       </div>
 
