"use client";

import {
  FiLogOut,
  FiMessageSquare,
  FiMoreHorizontal,
  FiPlusSquare,
  FiSearch,
  FiTool,
} from "react-icons/fi";
import { useEffect, useRef, useState } from "react";
import Link from "next/link";
import { useRouter } from "next/navigation";
import { User } from "@/lib/types";
import { logout } from "@/lib/user";
import { BasicClickable, BasicSelectable } from "@/components/BasicClickable";
import Image from "next/image";
import { ChatSessionDisplay } from "./SessionDisplay";
import { ChatSession } from "../interfaces";
import { groupSessionsByDateRange } from "../lib";
import { HEADER_PADDING } from "@/lib/constants";

interface ChatSidebarProps {
  existingChats: ChatSession[];
  currentChatId: number | null;
  user: User | null;
}

export const ChatSidebar = ({
  existingChats,
  currentChatId,
  user,
}: ChatSidebarProps) => {
  const router = useRouter();

  const groupedChatSessions = groupSessionsByDateRange(existingChats);

  const [userInfoVisible, setUserInfoVisible] = useState(false);
  const userInfoRef = useRef<HTMLDivElement>(null);

  const handleLogout = () => {
    logout().then((isSuccess) => {
      if (!isSuccess) {
        alert("Failed to logout");
      }
      router.push("/auth/login");
    });
  };

  // hides logout popup on any click outside
  const handleClickOutside = (event: MouseEvent) => {
    if (
      userInfoRef.current &&
      !userInfoRef.current.contains(event.target as Node)
    ) {
      setUserInfoVisible(false);
    }
  };

  useEffect(() => {
    document.addEventListener("mousedown", handleClickOutside);

    return () => {
      document.removeEventListener("mousedown", handleClickOutside);
    };
  }, []);

  return (
    <div
      className={`
        w-72
        2xl:w-80
        ${HEADER_PADDING}
        border-r 
        border-border 
        flex 
        flex-col 
        h-screen
        transition-transform`}
      id="chat-sidebar"
    >
<<<<<<< HEAD
      <Link href="/" className="ml-3">
        <div className="flex mb-4 mt-4">
          <div className="h-[32px] w-[30px]">
            <Image src="/logo.png" alt="Logo" width="1419" height="1520" />
          </div>
          <h1 className="flex text-2xl font-bold my-auto text-emphasis ml-2">
            Hagen
          </h1>
        </div>
      </Link>

      <Link href="/chat" className="mx-3">
=======
      <Link href="/chat" className="mx-3 mt-5">
>>>>>>> 6b6b3daa
        <BasicClickable fullWidth>
          <div className="flex text-sm">
            <FiPlusSquare className="my-auto mr-2" /> New Chat
          </div>
        </BasicClickable>
      </Link>

      <div className="mt-1 pb-1 mb-1 ml-3 overflow-y-auto h-full">
        {Object.entries(groupedChatSessions).map(
          ([dateRange, chatSessions]) => {
            if (chatSessions.length > 0) {
              return (
                <div key={dateRange}>
                  <div className="text-xs text-subtle flex pb-0.5 mb-1.5 mt-5 font-bold">
                    {dateRange}
                  </div>
                  {chatSessions.map((chat) => {
                    const isSelected = currentChatId === chat.id;
                    return (
                      <div key={chat.id} className="mr-3">
                        <ChatSessionDisplay
                          chatSession={chat}
                          isSelected={isSelected}
                        />
                      </div>
                    );
                  })}
                </div>
              );
            }
          }
        )}
        {/* {existingChats.map((chat) => {
          const isSelected = currentChatId === chat.id;
          return (
            <div key={chat.id} className="mr-3">
              <ChatSessionDisplay chatSession={chat} isSelected={isSelected} />
            </div>
          );
        })} */}
      </div>

      <div
        className="mt-auto py-2 border-t border-border px-3"
        ref={userInfoRef}
      >
        <div className="relative text-strong">
          {userInfoVisible && (
            <div
              className={
                (user ? "translate-y-[-110%]" : "translate-y-[-115%]") +
                " absolute top-0 bg-background border border-border z-30 w-full rounded text-strong text-sm"
              }
            >
              <Link
                href="/search"
                className="flex py-3 px-4 cursor-pointer hover:bg-hover"
              >
                <FiSearch className="my-auto mr-2" />
                Hagen Search
              </Link>
              <Link
                href="/chat"
                className="flex py-3 px-4 cursor-pointer hover:bg-hover"
              >
                <FiMessageSquare className="my-auto mr-2" />
                Hagen Chat
              </Link>
              {(!user || user.role === "admin") && (
                <Link
                  href="/admin/indexing/status"
                  className="flex py-3 px-4 cursor-pointer border-t border-border hover:bg-hover"
                >
                  <FiTool className="my-auto mr-2" />
                  Admin Panel
                </Link>
              )}
              {user && (
                <div
                  onClick={handleLogout}
                  className="flex py-3 px-4 cursor-pointer border-t border-border rounded hover:bg-hover"
                >
                  <FiLogOut className="my-auto mr-2" />
                  Log out
                </div>
              )}
            </div>
          )}
          <BasicSelectable fullWidth selected={false}>
            <
              onClick={() => setUserInfoVisible(!userInfoVisible)}
              className="flex h-8"
            >
              <div div style={{ display: 'none' }} className="my-auto mr-2 bg-user rounded-lg px-1.5">
                {user && user.email ? user.email[0].toUpperCase() : "A"}
              </div>
              <p div style={{ display: 'none' }} className="my-auto">
                {user ? user.email : "Anonymous Possum"}
              </p>
              <FiMoreHorizontal className="my-auto ml-auto mr-2" size={20} />
            </div>
          </BasicSelectable>
        </div>
      </div>
    </div>
  );
};<|MERGE_RESOLUTION|>--- conflicted
+++ resolved
@@ -79,22 +79,7 @@
         transition-transform`}
       id="chat-sidebar"
     >
-<<<<<<< HEAD
-      <Link href="/" className="ml-3">
-        <div className="flex mb-4 mt-4">
-          <div className="h-[32px] w-[30px]">
-            <Image src="/logo.png" alt="Logo" width="1419" height="1520" />
-          </div>
-          <h1 className="flex text-2xl font-bold my-auto text-emphasis ml-2">
-            Hagen
-          </h1>
-        </div>
-      </Link>
-
-      <Link href="/chat" className="mx-3">
-=======
       <Link href="/chat" className="mx-3 mt-5">
->>>>>>> 6b6b3daa
         <BasicClickable fullWidth>
           <div className="flex text-sm">
             <FiPlusSquare className="my-auto mr-2" /> New Chat
